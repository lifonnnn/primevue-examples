--- conflicted
+++ resolved
@@ -1,16 +1,9 @@
 <script setup>
-<<<<<<< HEAD
 import DataTable from "@/volt/datatable";
 import InputText from "@/volt/inputtext";
 import Tag from "@/volt/tag";
+import Column from "primevue/column";
 import { onMounted, ref, watch } from "vue";
-=======
-import { ref, watch, onMounted } from "vue";
-import DataTable from "@/volt/datatable/index.vue";
-import Column from "primevue/column";
-import InputText from "@/volt/inputtext/index.vue";
-import Tag from "@/volt/tag/index.vue";
->>>>>>> 3abe6a97
 
 const products = ref([
     {

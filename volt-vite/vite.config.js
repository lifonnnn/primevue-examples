--- conflicted
+++ resolved
@@ -1,12 +1,7 @@
-import { PrimeVueResolver } from '@primevue/auto-import-resolver';
 import tailwindcss from '@tailwindcss/vite';
-<<<<<<< HEAD
 import vue from '@vitejs/plugin-vue';
 import path from 'path';
-import Components from 'unplugin-vue-components/vite';
 import { defineConfig } from 'vite';
-=======
->>>>>>> 3abe6a97
 
 // https://vite.dev/config/
 export default defineConfig({
